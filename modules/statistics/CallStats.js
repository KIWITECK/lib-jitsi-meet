/* global $, Strophe, callstats */
var logger = require("jitsi-meet-logger").getLogger(__filename);
var GlobalOnErrorHandler = require("../util/GlobalOnErrorHandler");

var jsSHA = require('jssha');
var io = require('socket.io-client');

/**
 * We define enumeration of wrtcFuncNames as we need them before
 * callstats is initialized to queue events.
 * @const
 * @see http://www.callstats.io/api/#enumeration-of-wrtcfuncnames
 */
var wrtcFuncNames = {
    createOffer:          "createOffer",
    createAnswer:         "createAnswer",
    setLocalDescription:  "setLocalDescription",
    setRemoteDescription: "setRemoteDescription",
    addIceCandidate:      "addIceCandidate",
    getUserMedia:         "getUserMedia",
    iceConnectionFailure: "iceConnectionFailure",
    signalingError:       "signalingError",
    applicationLog:       "applicationLog"
};

/**
 * We define enumeration of fabricEvent as we need them before
 * callstats is initialized to queue events.
 * @const
 * @see http://www.callstats.io/api/#enumeration-of-fabricevent
 */
var fabricEvent = {
    fabricHold:"fabricHold",
    fabricResume:"fabricResume",
    audioMute:"audioMute",
    audioUnmute:"audioUnmute",
    videoPause:"videoPause",
    videoResume:"videoResume",
    fabricUsageEvent:"fabricUsageEvent",
    fabricStats:"fabricStats",
    fabricTerminated:"fabricTerminated",
    screenShareStart:"screenShareStart",
    screenShareStop:"screenShareStop",
    dominantSpeaker:"dominantSpeaker",
    activeDeviceList:"activeDeviceList"
};

var callStats = null;

function initCallback (err, msg) {
    logger.log("CallStats Status: err=" + err + " msg=" + msg);

    // there is no lib, nothing to report to
    if (err !== 'success')
        return;

    CallStats.initialized = true;

    var ret = callStats.addNewFabric(this.peerconnection,
        Strophe.getResourceFromJid(this.session.peerjid),
        callStats.fabricUsage.multiplex,
        this.confID,
        this.pcCallback.bind(this));

    var fabricInitialized = (ret.status === 'success');

    if(!fabricInitialized)
        console.log("callstats fabric not initilized", ret.message);

    // notify callstats about failures if there were any
    if (CallStats.reportsQueue.length) {
        CallStats.reportsQueue.forEach(function (report) {
            if (report.type === reportType.ERROR) {
                var error = report.data;
                CallStats._reportError.call(this, error.type, error.error,
                    error.pc);
            }
            // if we have and event to report and we failed to add fabric
            // this event will not be reported anyway, returning an error
            else if (report.type === reportType.EVENT
                && fabricInitialized) {
                var eventData = report.data;
                callStats.sendFabricEvent(
                    this.peerconnection,
                    eventData.event,
                    this.confID,
                    eventData.eventData);
            } else if (report.type === reportType.MST_WITH_USERID) {
                var data = report.data;
                callStats.associateMstWithUserID(
                    this.peerconnection,
                    data.callStatsId,
                    this.confID,
                    data.ssrc,
                    data.usageLabel,
                    data.containerId
                );
            }
        }, this);
        CallStats.reportsQueue.length = 0;
    }
}

/**
 * Returns a function which invokes f in a try/catch block, logs any exception
 * to the console, and then swallows it.
 *
 * @param f the function to invoke in a try/catch block
 * @return a function which invokes f in a try/catch block, logs any exception
 * to the console, and then swallows it
 */
function _try_catch (f) {
    return function () {
        try {
            f.apply(this, arguments);
        } catch (e) {
            GlobalOnErrorHandler.callErrorHandler(e);
            logger.error(e);
        }
    };
}

/**
 * Creates new CallStats instance that handles all callstats API calls.
 * @param peerConnection {JingleSessionPC} the session object
 * @param Settings {Settings} the settings instance. Declared in
 * /modules/settings/Settings.js
 * @param options {object} credentials for callstats.
 */
var CallStats = _try_catch(function(jingleSession, Settings, options) {
    try{
        //check weather that should work with more than 1 peerconnection
        if(!callStats) {
            callStats = new callstats($, io, jsSHA);
        } else {
            return;
        }

        this.session = jingleSession;
        this.peerconnection = jingleSession.peerconnection.peerconnection;

        this.userID = Settings.getCallStatsUserName();

<<<<<<< HEAD
        this.confID = options.callStatsConfIDNamespace + '/' + this.session.getName();
=======
        var location = window.location;
        // The confID is case sensitive!!!
        this.confID = location.hostname + "/" + options.roomName;
>>>>>>> a1dbd1f6

        //userID is generated or given by the origin server
        callStats.initialize(options.callStatsID,
            options.callStatsSecret,
            this.userID,
            initCallback.bind(this));

    } catch (e) {
        // The callstats.io API failed to initialize (e.g. because its
        // download failed to succeed in general or on time). Further
        // attempts to utilize it cannot possibly succeed.
        GlobalOnErrorHandler.callErrorHandler(e);
        callStats = null;
        logger.error(e);
    }
});

// some errors/events may happen before CallStats init
// in this case we accumulate them in this array
// and send them to callstats on init
CallStats.reportsQueue = [];

/**
 * Whether the library was successfully initialized using its initialize method.
 * And whether we had successfully called addNewFabric.
 * @type {boolean}
 */
CallStats.initialized = false;

/**
 * Type of pending reports, can be event or an error.
 * @type {{ERROR: string, EVENT: string}}
 */
var reportType = {
    ERROR: "error",
    EVENT: "event",
    MST_WITH_USERID: "mstWithUserID"
};

CallStats.prototype.pcCallback = _try_catch(function (err, msg) {
    if (!callStats) {
        return;
    }
    logger.log("Monitoring status: "+ err + " msg: " + msg);
});

/**
 * Lets CallStats module know where is given SSRC rendered by providing renderer
 * tag ID.
 * If the lib is not initialized yet queue the call for later, when its ready.
 * @param ssrc {number} the SSRC of the stream
 * @param isLocal {boolean} <tt>true<tt> if this stream is local or
 *        <tt>false</tt> otherwise.
 * @param usageLabel {string} meaningful usage label of this stream like
 *        'microphone', 'camera' or 'screen'.
 * @param containerId {string} the id of media 'audio' or 'video' tag which
 *        renders the stream.
 */
CallStats.prototype.associateStreamWithVideoTag =
function (ssrc, isLocal, usageLabel, containerId) {
    if(!callStats) {
        return;
    }
    // 'focus' is default remote user ID for now
    var callStatsId = 'focus';
    if (isLocal) {
        callStatsId = this.userID;
    }

    _try_catch(function() {
        logger.debug(
            "Calling callStats.associateMstWithUserID with:",
            this.peerconnection,
            callStatsId,
            this.confID,
            ssrc,
            usageLabel,
            containerId
        );
        if(CallStats.initialized) {
            callStats.associateMstWithUserID(
                this.peerconnection,
                callStatsId,
                this.confID,
                ssrc,
                usageLabel,
                containerId
            );
        }
        else {
            CallStats.reportsQueue.push({
                type: reportType.MST_WITH_USERID,
                data: {
                    callStatsId: callStatsId,
                    ssrc: ssrc,
                    usageLabel: usageLabel,
                    containerId: containerId
                }
            });
        }
    }).bind(this)();
};

/**
 * Notifies CallStats for mute events
 * @param mute {boolean} true for muted and false for not muted
 * @param type {String} "audio"/"video"
 * @param {CallStats} cs callstats instance related to the event
 */
CallStats.sendMuteEvent = _try_catch(function (mute, type, cs) {

    var event = null;
    if (type === "video") {
        event = (mute? fabricEvent.videoPause : fabricEvent.videoResume);
    }
    else {
        event = (mute? fabricEvent.audioMute : fabricEvent.audioUnmute);
    }

    CallStats._reportEvent.call(cs, event);
});

/**
 * Notifies CallStats for screen sharing events
 * @param start {boolean} true for starting screen sharing and
 * false for not stopping
 * @param {CallStats} cs callstats instance related to the event
 */
CallStats.sendScreenSharingEvent = _try_catch(function (start, cs) {

    CallStats._reportEvent.call(cs,
        start? fabricEvent.screenShareStart : fabricEvent.screenShareStop);
});

/**
 * Notifies CallStats that we are the new dominant speaker in the conference.
 * @param {CallStats} cs callstats instance related to the event
 */
CallStats.sendDominantSpeakerEvent = _try_catch(function (cs) {

    CallStats._reportEvent.call(cs,
        fabricEvent.dominantSpeaker);
});

/**
 * Notifies CallStats about active device.
 * @param {{deviceList: {String:String}}} list of devices with their data
 * @param {CallStats} cs callstats instance related to the event
 */
CallStats.sendActiveDeviceListEvent = _try_catch(function (devicesData, cs) {

    CallStats._reportEvent.call(cs, fabricEvent.activeDeviceList, devicesData);
});

/**
 * Reports an error to callstats.
 *
 * @param type the type of the error, which will be one of the wrtcFuncNames
 * @param e the error
 * @param pc the peerconnection
 * @param eventData additional data to pass to event
 * @private
 */
CallStats._reportEvent = function (event, eventData) {
    if (CallStats.initialized) {
        callStats.sendFabricEvent(
            this.peerconnection, event, this.confID, eventData);
    } else {
        CallStats.reportsQueue.push({
                type: reportType.EVENT,
                data: {event: event, eventData: eventData}
            });
    }
};

/**
 * Notifies CallStats for connection setup errors
 */
CallStats.prototype.sendTerminateEvent = _try_catch(function () {
    if(!CallStats.initialized) {
        return;
    }
    callStats.sendFabricEvent(this.peerconnection,
        callStats.fabricEvent.fabricTerminated, this.confID);
});

/**
 * Notifies CallStats that audio problems are detected.
 *
 * @param {Error} e error to send
 * @param {CallStats} cs callstats instance related to the error (optional)
 */
CallStats.prototype.sendDetectedAudioProblem = _try_catch(function (e) {
    CallStats._reportError.call(this, wrtcFuncNames.signalingError, e,
        this.peerconnection);
});


/**
 * Notifies CallStats for ice connection failed
 * @param {RTCPeerConnection} pc connection on which failure occured.
 * @param {CallStats} cs callstats instance related to the error (optional)
 */
CallStats.prototype.sendIceConnectionFailedEvent = _try_catch(function (pc, cs){
    CallStats._reportError.call(
        cs, wrtcFuncNames.iceConnectionFailure, null, pc);
});

/**
 * Sends the given feedback through CallStats.
 *
 * @param overallFeedback an integer between 1 and 5 indicating the
 * user feedback
 * @param detailedFeedback detailed feedback from the user. Not yet used
 */
CallStats.prototype.sendFeedback = _try_catch(
function(overallFeedback, detailedFeedback) {
    if(!CallStats.initialized) {
        return;
    }
    var feedbackString =    '{"userID":"' + this.userID + '"' +
                            ', "overall":' + overallFeedback +
                            ', "comment": "' + detailedFeedback + '"}';

    var feedbackJSON = JSON.parse(feedbackString);

    callStats.sendUserFeedback(this.confID, feedbackJSON);
});

/**
 * Reports an error to callstats.
 *
 * @param type the type of the error, which will be one of the wrtcFuncNames
 * @param e the error
 * @param pc the peerconnection
 * @private
 */
CallStats._reportError = function (type, e, pc) {
    if(!e) {
        logger.warn("No error is passed!");
        e = new Error("Unknown error");
    }
    if (CallStats.initialized) {
        callStats.reportError(pc, this.confID, type, e);
    } else {
        CallStats.reportsQueue.push({
            type: reportType.ERROR,
            data: { type: type, error: e, pc: pc}
        });
    }
    // else just ignore it
};

/**
 * Notifies CallStats that getUserMedia failed.
 *
 * @param {Error} e error to send
 * @param {CallStats} cs callstats instance related to the error (optional)
 */
CallStats.sendGetUserMediaFailed = _try_catch(function (e, cs) {
    CallStats._reportError.call(cs, wrtcFuncNames.getUserMedia, e, null);
});

/**
 * Notifies CallStats that peer connection failed to create offer.
 *
 * @param {Error} e error to send
 * @param {RTCPeerConnection} pc connection on which failure occured.
 * @param {CallStats} cs callstats instance related to the error (optional)
 */
CallStats.sendCreateOfferFailed = _try_catch(function (e, pc, cs) {
    CallStats._reportError.call(cs, wrtcFuncNames.createOffer, e, pc);
});

/**
 * Notifies CallStats that peer connection failed to create answer.
 *
 * @param {Error} e error to send
 * @param {RTCPeerConnection} pc connection on which failure occured.
 * @param {CallStats} cs callstats instance related to the error (optional)
 */
CallStats.sendCreateAnswerFailed = _try_catch(function (e, pc, cs) {
    CallStats._reportError.call(cs, wrtcFuncNames.createAnswer, e, pc);
});

/**
 * Notifies CallStats that peer connection failed to set local description.
 *
 * @param {Error} e error to send
 * @param {RTCPeerConnection} pc connection on which failure occured.
 * @param {CallStats} cs callstats instance related to the error (optional)
 */
CallStats.sendSetLocalDescFailed = _try_catch(function (e, pc, cs) {
    CallStats._reportError.call(cs, wrtcFuncNames.setLocalDescription, e, pc);
});

/**
 * Notifies CallStats that peer connection failed to set remote description.
 *
 * @param {Error} e error to send
 * @param {RTCPeerConnection} pc connection on which failure occured.
 * @param {CallStats} cs callstats instance related to the error (optional)
 */
CallStats.sendSetRemoteDescFailed = _try_catch(function (e, pc, cs) {
    CallStats._reportError.call(cs, wrtcFuncNames.setRemoteDescription, e, pc);
});

/**
 * Notifies CallStats that peer connection failed to add ICE candidate.
 *
 * @param {Error} e error to send
 * @param {RTCPeerConnection} pc connection on which failure occured.
 * @param {CallStats} cs callstats instance related to the error (optional)
 */
CallStats.sendAddIceCandidateFailed = _try_catch(function (e, pc, cs) {
    CallStats._reportError.call(cs, wrtcFuncNames.addIceCandidate, e, pc);
});

/**
 * Notifies CallStats that there is a log we want to report.
 *
 * @param {Error} e error to send or {String} message
 * @param {CallStats} cs callstats instance related to the error (optional)
 */
CallStats.sendApplicationLog = _try_catch(function (e, cs) {
    CallStats._reportError
        .call(cs, wrtcFuncNames.applicationLog, e, null);
});

module.exports = CallStats;<|MERGE_RESOLUTION|>--- conflicted
+++ resolved
@@ -141,13 +141,8 @@
 
         this.userID = Settings.getCallStatsUserName();
 
-<<<<<<< HEAD
-        this.confID = options.callStatsConfIDNamespace + '/' + this.session.getName();
-=======
-        var location = window.location;
         // The confID is case sensitive!!!
-        this.confID = location.hostname + "/" + options.roomName;
->>>>>>> a1dbd1f6
+        this.confID = options.callStatsConfIDNamespace + "/" + options.roomName;
 
         //userID is generated or given by the origin server
         callStats.initialize(options.callStatsID,
